--- conflicted
+++ resolved
@@ -38,14 +38,10 @@
     @classmethod
     def deserialize_partially(cls, data: Optional[Dict[bytes, Any]]) -> Dict[str, Any]:
         """Converts non primitive data types into str"""
-<<<<<<< HEAD
-        return {str(key, "utf-8") if isinstance(key, bytes) else key: orjson.loads(value) for key, value in data.items()}
-=======
         return {
             str(key, "utf-8") if isinstance(key, bytes) else key: orjson.loads(value)
             for key, value in data.items()
         }
->>>>>>> af38c515
 
     @classmethod
     def get_primary_key_field(cls):
